--- conflicted
+++ resolved
@@ -144,15 +144,7 @@
       <section className="relative py-10 md:py-14">
         <div className="absolute inset-0 -z-10 bg-[radial-gradient(ellipse_at_top,theme(colors.brand.500/10),transparent_50%)]" />
         <div className="container mx-auto">
-<<<<<<< HEAD
           <div className="mx-auto max-w-6xl">
-=======
-<<<<<<< HEAD
-          <div className="mx-auto max-w-5xl">
-=======
-          <div className="mx-auto max-w-4xl">
->>>>>>> c4a6f21708505d43cebd1d055c7c4fa8d6e971c8
->>>>>>> feb5bc2f
             <div className="text-center">
               <h1 className="text-4xl md:text-5xl font-extrabold tracking-tight">
                 Search Results
@@ -233,49 +225,7 @@
   }
 
   if (data && typeof data === "object") {
-<<<<<<< HEAD
     return <ItemCard item={data as Record<string, any>} single />;
-=======
-<<<<<<< HEAD
-    // Filter out meta keys and render source blocks
-    const hiddenKeys = new Set([
-      "NumOfResults",
-      "NumOfDatabase",
-      "NumOfDatabases",
-      "price",
-      "search time",
-      "search_time",
-    ]);
-    const entries = Object.entries(data as Record<string, any>);
-    const visibleEntries = entries.filter(([k]) => !hiddenKeys.has(k));
-
-    const looksLikeAggregate = visibleEntries.some(
-      ([, v]) => v && typeof v === "object" && ("Data" in v || "InfoLeak" in v),
-    );
-
-    if (looksLikeAggregate) {
-      return (
-        <div className="grid gap-4">
-          {visibleEntries.map(([source, block]) => (
-            <SourceBlock key={source} name={source} value={block} />
-          ))}
-        </div>
-      );
-    }
-
-    // Generic object fallback (without metadata)
-    const filtered: Record<string, any> = Object.fromEntries(visibleEntries);
-    return (
-      <div className="rounded-2xl border border-border bg-card/80 p-4 shadow ring-1 ring-brand-500/10">
-        <KeyValueGrid obj={filtered} />
-=======
-    return (
-      <div className="rounded-2xl border border-border bg-card/80 p-4 shadow ring-1 ring-brand-500/10">
-        <KeyValueGrid obj={data} />
->>>>>>> c4a6f21708505d43cebd1d055c7c4fa8d6e971c8
-      </div>
-    );
->>>>>>> feb5bc2f
   }
 
   return (
@@ -317,22 +267,7 @@
   const entries = Object.entries(obj || {});
   if (!entries.length) return <Empty />;
   return (
-<<<<<<< HEAD
     <div className="grid gap-y-3 gap-x-6 text-sm">
-=======
-<<<<<<< HEAD
-    <div className="grid md:grid-cols-2 gap-x-6 gap-y-3 text-[0.95rem] leading-relaxed">
-      {entries.map(([k, v]) => (
-        <div key={k} className="grid grid-cols-3 gap-2 items-start">
-          <div className="col-span-1 text-foreground/60 break-words font-semibold">
-            {k}
-          </div>
-          <div className="col-span-2 break-words font-medium">
-            {typeof v === "object" ? (
-              <pre className="rounded border border-border bg-background/50 p-2 text-sm whitespace-pre-wrap">
-=======
-    <div className="grid md:grid-cols-2 gap-x-6 gap-y-3 text-sm">
->>>>>>> feb5bc2f
       {entries.map(([k, v]) => (
         <div key={k} className="grid grid-cols-3 gap-2 items-start">
           <div className="col-span-1 text-xs font-semibold uppercase tracking-wide text-foreground/60 break-words">
@@ -341,7 +276,6 @@
           <div className="col-span-2 break-words text-sm font-semibold text-foreground">
             {typeof v === "object" ? (
               <pre className="rounded border border-border bg-background/50 p-2 text-xs whitespace-pre-wrap">
->>>>>>> c4a6f21708505d43cebd1d055c7c4fa8d6e971c8
                 {JSON.stringify(v, null, 2)}
               </pre>
             ) : (
@@ -354,63 +288,6 @@
   );
 }
 
-<<<<<<< HEAD
-function SourceBlock({ name, value }: { name: string; value: any }) {
-  const count =
-    value && typeof value === "object" && typeof value.NumOfResults === "number"
-      ? value.NumOfResults
-      : Array.isArray(value?.Data)
-        ? value.Data.length
-        : undefined;
-  const info = value && typeof value === "object" ? value.InfoLeak : undefined;
-  const dataArray = Array.isArray(value?.Data) ? (value.Data as any[]) : null;
-
-  return (
-    <div className="rounded-2xl border border-border bg-card/80 p-4 md:p-6 shadow ring-1 ring-brand-500/10">
-      <div className="flex items-baseline justify-between gap-3">
-        <h3 className="text-xl md:text-2xl font-extrabold tracking-tight">
-          {name}
-        </h3>
-        {typeof count === "number" && (
-          <span className="text-sm font-semibold text-amber-600 dark:text-amber-400">
-            {count}
-          </span>
-        )}
-      </div>
-      {typeof info === "string" && info.trim() && (
-        <p className="mt-2 text-sm font-semibold text-foreground/70">{info}</p>
-      )}
-
-      {dataArray ? (
-        <div className="mt-4 grid gap-3 md:grid-cols-2">
-          {dataArray.map((item, idx) => (
-            <div
-              key={idx}
-              className="rounded-xl border border-border bg-background/40 p-3"
-            >
-              {item && typeof item === "object" ? (
-                <KeyValueGrid obj={item} />
-              ) : (
-                <div className="text-sm font-medium">{String(item)}</div>
-              )}
-            </div>
-          ))}
-        </div>
-      ) : (
-        <div className="mt-4">
-          {value && typeof value === "object" ? (
-            <KeyValueGrid obj={value} />
-          ) : (
-            <div className="text-sm font-medium">{String(value)}</div>
-          )}
-        </div>
-      )}
-    </div>
-  );
-}
-
-=======
->>>>>>> c4a6f21708505d43cebd1d055c7c4fa8d6e971c8
 function Empty() {
   return (
     <div className="text-center text-sm text-foreground/60">
